--- conflicted
+++ resolved
@@ -204,8 +204,17 @@
             else ('raw_records', 'records', 'peaklets')),
         **common_opts)
 
-
-<<<<<<< HEAD
+def xenon1t_led(**kwargs):
+    st = xenon1t_dali(**kwargs)
+    st.context_config['check_available'] = ('raw_records', 'led_calibration')
+    # Return a new context with only raw_records and led_calibration registered
+    return st.new_context(
+        replace=True,
+        register=[straxen.RecordsFromPax, straxen.LEDCalibration],
+        config=st.config,
+        storage=st.storage,
+        **st.context_config)
+
 nveto_common_opts = dict(
     register_all=[
        straxen.daqreader_hdm,
@@ -269,16 +278,4 @@
                      coincidence_level=2,
                      hit_min_amplitude_nv=60,
                      voltage=0.5
-                     )
-=======
-def xenon1t_led(**kwargs):
-    st = xenon1t_dali(**kwargs)
-    st.context_config['check_available'] = ('raw_records', 'led_calibration')
-    # Return a new context with only raw_records and led_calibration registered
-    return st.new_context(
-        replace=True,
-        register=[straxen.RecordsFromPax, straxen.LEDCalibration],
-        config=st.config,
-        storage=st.storage,
-        **st.context_config)
->>>>>>> d4a2c812
+                     )