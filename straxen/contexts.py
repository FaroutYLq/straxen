--- conflicted
+++ resolved
@@ -6,28 +6,14 @@
 
 
 common_opts = dict(
-<<<<<<< HEAD
-   register_all=[
-       straxen.pulse_processing,
-       straxen.peaklet_processing,
-       straxen.peak_processing,
-       straxen.event_processing,
-       straxen.nveto_recorder,
-       straxen.nveto_pulse_processing],
-   store_run_fields=(
-       'name', 'number',
-       'reader.ini.name', 'tags.name',
-       'start', 'end', 'livetime',
-       'trigger.events_built'),
-   check_available=('raw_records', 'records', 'peaklets',
-                    'events', 'event_info'))
-=======
     register_all=[
         straxen.pulse_processing,
         straxen.peaklet_processing,
         straxen.peak_processing,
         straxen.event_processing,
-        straxen.double_scatter],
+        straxen.double_scatter,
+        straxen.nveto_recorder,
+        straxen.nveto_pulse_processing],
     store_run_fields=(
         'name', 'number',
         'reader.ini.name', 'tags.name',
@@ -35,7 +21,7 @@
         'trigger.events_built'),
     check_available=('raw_records', 'records', 'peaklets',
                      'events', 'event_info'))
->>>>>>> 157bbda4
+
 
 x1t_common_config = dict(
     check_raw_record_overlaps=False,
@@ -67,23 +53,15 @@
     n_nveto_pmts=120,
     gain_model=('to_pe_constant',
                 0.005),
-<<<<<<< HEAD
 #    gain_model_nveto=('to_pe_constant',  #otherwise we get all the time warnings...
 #                      0.005),
-    channel_map=frozendict(
-=======
     channel_map=immutabledict(
->>>>>>> 157bbda4
          # (Minimum channel, maximum channel)
          # Channels must be listed in a ascending order!
          tpc=(0, 493),
          he=(500, 752),  # high energy
-<<<<<<< HEAD
-         aqmon=(799, 807),
+         aqmon=(790, 807),
          aqmonnv=(808, 815),  # nveto acquisition monitor
-=======
-         aqmon=(790, 807),
->>>>>>> 157bbda4
          tpc_blank=(999, 999),
          mv=(1000, 1083),
          mv_blank=(1999, 1999), 
@@ -92,6 +70,10 @@
     )
 )
 
+
+##
+# XENONnT
+##
 
 
 def xenonnt_online(output_folder='./strax_data',
