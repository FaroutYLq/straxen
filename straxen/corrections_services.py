--- conflicted
+++ resolved
@@ -10,12 +10,7 @@
     # We might be on a travis job
     pass
 import straxen
-<<<<<<< HEAD
 import os
-=======
-from straxen import uconfig
-from threading import Thread
->>>>>>> 7704ec73
 export, __all__ = strax.exporter()
 
 
@@ -101,7 +96,6 @@
         df_global = self.interface.read('global' if self.is_nt else 'global_xenon1t')
 
         try:
-<<<<<<< HEAD
             values = []
             for it_correction, version in df_global.iloc[-1][global_version].items():
                 if correction in it_correction:
@@ -115,33 +109,6 @@
                         df = self.interface.interpolate(df, when)
                     values.append(df.loc[df.index == when, version].values[0])
             corrections = np.asarray(values)
-=======
-            items = df_global.iloc[-1][global_version].items()
-            # Remove all corrections that do not contain the string
-            # correction (e.g. 'pmt' in 'pmt_209_gain_xenon1t')
-            items = [(k, v) for (k, v) in items if correction in k]
-
-            if len(items) == 1:
-                # For a single item we don't use multi-threading.
-                value_buffer = np.asarray([self._read_and_interpolate(*items[0], when)])
-            else:
-                # Let's thread out multiple queries. Each of the threads
-                # fills it's associated index in the buffer.
-                value_buffer = np.zeros(len(items), dtype=correction_dtype)
-                threads = []
-                for c_idx, (it_correction, version) in enumerate(items):
-                    t = Thread(target=self._read_and_interpolate,
-                               args=(it_correction, version,  when),
-                               kwargs=dict(buffer=value_buffer,
-                                           buffer_idx=c_idx),
-                               name=f'get_{it_correction}_{version}',)
-                    t.start()
-                    threads.append(t)
-                # Wait for all of the threads to finish
-                [t.join() for t in threads]
-            # just making the correction explicit here
-            corrections = value_buffer
->>>>>>> 7704ec73
         except KeyError:
             raise ValueError(f'Global version {global_version} not found for correction {correction}')
 
